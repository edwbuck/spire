--- conflicted
+++ resolved
@@ -123,7 +123,6 @@
 	// back to the default X509 CA TTL).
 	UseLegacyDownstreamX509CATTL bool
 
-<<<<<<< HEAD
 	// load this server, validate configurations, and then shutdown
 	ValidateOnly bool
 
@@ -132,10 +131,9 @@
 
 	// the first validation error message
 	ValidationError string
-=======
+
 	// TLSPolicy determines the policy settings to apply to all TLS connections.
 	TLSPolicy tlspolicy.Policy
->>>>>>> ef5a6979
 }
 
 type ExperimentalConfig struct {
