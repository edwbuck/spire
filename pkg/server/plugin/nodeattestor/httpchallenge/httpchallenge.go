--- conflicted
+++ resolved
@@ -64,15 +64,11 @@
 
 	var dnsPatterns []*regexp.Regexp
 	for _, r := range hclConfig.AllowedDNSPatterns {
-<<<<<<< HEAD
-		re := regexp.MustCompile(r)
-=======
 		re, err := regexp.Compile(r)
 		if err != nil {
 			status.ReportErrorf("cannot compile allowed_dns_pattern: %q, %s", r, err)
 			continue
 		}
->>>>>>> 34c697a0
 		dnsPatterns = append(dnsPatterns, re)
 	}
 
