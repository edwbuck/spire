--- conflicted
+++ resolved
@@ -156,28 +156,15 @@
 
 The product manager must:
 
-<<<<<<< HEAD
 * Work with the maintainers to continually ensure a high-quality release of the projects including owning project management, issue triage and identifying all features in the current release cycle.
 * Regularly attend maintainer sync calls.
-* Participate actively in Request for Comments and feature proposal processes .
+* Participate actively in Request for Comments and feature proposal processes.
 * Track feature development and ongoing community undertakings.
 * Coordinate changes that result from new work across the larger project and provide clarity on the acceptance, prioritization and timeline for all workstreams and efforts.
 * Communicate major decisions involving release planning to the developer and end user communities through the project media, communication channels, and community events.
 * Manage the relationship between SPIFFE/SPIRE and the CNCF.
 * Support the marketing and promotion of the SPIFFE and SPIRE project through the CNCF with the objective to foster a more secure cloud native ecosystem.
 * Coordinate and facilitate discussions on policy review and changes with the TSC.
-* Onboard contributors and welcoming them into the community.
-=======
-* Work with the maintainers to continually ensure a high-quality release of the projects including owning project management, issue triage and identifying all features in the current release cycle
-* Regularly attend maintainer sync calls
-* Participate actively in Request for Comments and feature proposal processes 
-* Track feature development and ongoing community undertakings
-* Coordinate changes that result from new work across the larger project and provide clarity on the acceptance, prioritization and timeline for all workstreams and efforts
-* Communicate major decisions involving release planning to the developer and end user communities through the project media, communication channels, and community events
-* Manage the relationship between SPIFFE/SPIRE and the CNCF
-* Support the marketing and promotion of the SPIFFE and SPIRE project through the CNCF with the objective to foster a more secure cloud native ecosystem
-* Coordinate and facilitate discussions on policy review and changes with the TSC
->>>>>>> 53ce4182
 
 The product manager makes the same pledge as maintainers do to act in the best interest at all times and its seat follows the same change guidelines as maintainer seats as described in the governance document. Unseating a product manager against their will requires a unanimous vote by the maintainers.
 
